--- conflicted
+++ resolved
@@ -22,13 +22,8 @@
 func dbSelect(email string) (*dbRes, error) {
 	var res dbRes
 	err := db.
-<<<<<<< HEAD
-		QueryRow("SELECT sms, password, role, salt, emailVerified, refreshToken, totp, smsVerified, totpVerified FROM auth WHERE email = ?", email).
-		Scan(&res.sms, &res.password, &res.role, &res.salt, &res.emailVerified, &res.refreshToken, &res.totp, &res.smsVerified, &res.totpVerified)
-=======
-		QueryRow("SELECT sms, password, role, salt, emailVerified, refreshToken, totp, smsVerified, totpVerified, errorCount FROM users WHERE email = ?", email).
+		QueryRow("SELECT sms, password, role, salt, emailVerified, refreshToken, totp, smsVerified, totpVerified, errorCount FROM auth WHERE email = ?", email).
 		Scan(&res.sms, &res.password, &res.role, &res.salt, &res.emailVerified, &res.refreshToken, &res.totp, &res.smsVerified, &res.totpVerified, &res.errorCount)
->>>>>>> c5834dda
 	if err != nil {
 		return nil, err
 	}
