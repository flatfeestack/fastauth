--- conflicted
+++ resolved
@@ -113,18 +113,15 @@
 	flag.BoolVar(&opts.LdapServer, "ldap-server", LookupEnv("LDAP_SERVER") != "", "Enable ldap server. In dev mode these are enabled by default")
 	flag.BoolVar(&opts.DetailedError, "details", LookupEnv("DETAILS") != "", "Enable detailed errors")
 	flag.BoolVar(&opts.Limiter, "limiter", LookupEnv("LIMITER") != "", "Enable limiter, disabled in dev mode")
-<<<<<<< HEAD
+	flag.StringVar(&opts.Redirects, "redir", LookupEnv("REDIR"), "add client redirects. E.g, -redir clientId1:http://blabla;clientId2:http://blublu")
+	flag.StringVar(&opts.Redirects, "pwflow", LookupEnv("PWFLOW"), "enable password flow, default disabled")
+	flag.StringVar(&opts.Scope, "scope", LookupEnv("SCOPE"), "scope, default in dev is my-scope")
 
 	flag.Usage = func() {
 		fmt.Fprintf(flag.CommandLine.Output(), "Usage of %s:\n", os.Args[0])
 		flag.PrintDefaults()
 	}
 
-=======
-	flag.StringVar(&opts.Redirects, "redir", LookupEnv("REDIR"), "add client redirects. E.g, -redir clientId1:http://blabla;clientId2:http://blublu")
-	flag.StringVar(&opts.Redirects, "pwflow", LookupEnv("PWFLOW"), "enable password flow, default disabled")
-	flag.StringVar(&opts.Scope, "scope", LookupEnv("SCOPE"), "scope, default in dev is my-scope")
->>>>>>> e9f882f7
 	flag.Parse()
 	return opts
 }
